### model.py

from argparse import Namespace
import os
import torch
import torch.nn as nn
import torch.optim as optim
from torchvision import models
from typing import Tuple
from argparse import Namespace
import numpy as np
import pandas as pd
from torch.utils.data import DataLoader
from sklearn.metrics import roc_auc_score
from tqdm import tqdm
from torch.utils.tensorboard import SummaryWriter
from datetime import datetime


# ============================ Backbone model holds pre-trained weights ============================
class Backbone(nn.Module):
    """
    A PyTorch model class serves as the backbone of the pre-trained network by removing its classifier.

    Attributes:
        backbone (nn.Sequential): The feature extractor part of the model, excluding the original classifier.
        dropout (nn.Dropout): Dropout layer to reduce overfitting.
    """

    def __init__(self, base_model: nn.Module, model_name: str):
        """
        Initializes the BackboneModel class by setting up the modified base model and the new classifier.

        Args:
            base_model (nn.Module): The pre-trained base model from which the last layer will be removed.
        """
        super(Backbone, self).__init__()
        self.model_name = model_name
        # Extract the base model without the last layer
        self.backbone = nn.Sequential(*list(base_model.children())[:-1])
                            
    def forward(self, x):
        x = self.backbone(x)
        # DenseNet121 requires additional operations for dimensionality reduction
        if self.model_name == 'DenseNet121':
            nn.functional.relu(x, inplace=True)
            x = nn.functional.adaptive_avg_pool2d(x, (1, 1))
        x = torch.flatten(x, 1)
        return x
# ============================ End Backbone Model ============================



# ============================ Define Classifier Models ============================
class LinearClassifier(nn.Module):
    def __init__(self, num_in_features, num_class):

        """ 
        Initialize a linear classifier layer. 

        Input: 
            num_in_features (int): input feature size of the last 
                (feature extraction) layer from the backbone         
            num_class (int): number of classes to be predicted       
        """
        super(LinearClassifier, self).__init__()
        self.fc1 = nn.Linear(num_in_features, num_class, bias = True)  
        nn.init.kaiming_normal_(self.fc1.weight, nonlinearity='relu')
        nn.init.constant_(self.fc1.bias, 0)  

    def forward(self, x):
        return self.fc1(x)
    
class NonLinearClassifier(nn.Module):
    def __init__(self, num_in_features : int,
                  num_class: int, 
                  dropout_prob: float = 0.5, 
                  fc_hidden_size_ratio: float = 0.5):
        """ 
        Initialize a nonlinear classifier layer. 

        Input: 
            num_in_features (int): input feature size of the last 
                (feature extraction) layer from the backbone                
            dropout_prob (float): probability for element to be zeroed in 
                dropout layers
            fc_hidden_size_ratio (float): ratio of FC intermediate layer relative
                to features layer. e.g. 2-> 2 x features = intermediate size  
        """
        super(NonLinearClassifier, self).__init__()
        # TODO: maybe play with intermediate sizes
        fc_hidden_size = int(num_in_features * fc_hidden_size_ratio)
        self.relu = nn.LeakyReLU(negative_slope=0.01)

        self.fc1 = nn.Linear(num_in_features, fc_hidden_size, bias = False)  # dont need bias before a batchnorm, will be cancelled effectively
        self.bn1 = nn.BatchNorm1d(fc_hidden_size)
        self.dropout = nn.Dropout(dropout_prob)  # Adjust dropout rate as needed
        self.fc2 = nn.Linear(fc_hidden_size, num_class, bias = True)

        # Use Kaiming He initialization for better learning (ReLU follows fc1 and fc2)
        nn.init.kaiming_normal_(self.fc1.weight, nonlinearity='relu')
        # no bias to init fc1
        nn.init.kaiming_normal_(self.fc2.weight, nonlinearity='relu')
        nn.init.constant_(self.fc2.bias, 0)

    def forward(self, x):
        x = self.relu(self.bn1(self.fc1(x)))
        x = self.dropout(x)
        x = self.fc2(x)
        return x
    
class ConvClassifier(nn.Module):
    def __init__(self, num_in_features: int, num_class: int, 
                 num_filters: int = 4, kernel_size: int = 2, 
                 dropout_prob: float = 0.5, fc_hidden_size_ratio: float = 0.5):
        super(ConvClassifier, self).__init__()

        self.relu = nn.LeakyReLU(negative_slope=0.01)

        self.conv = nn.Conv1d(in_channels=1, out_channels=num_filters, kernel_size=kernel_size, bias=False)
        self.bn_conv = nn.BatchNorm1d(num_filters)
        self.dropout_conv = nn.Dropout(dropout_prob)
        
        self.flatten = nn.Flatten()

        conv_output_size = num_in_features - kernel_size + 1
        fc_input_size = num_filters * conv_output_size
        fc_hidden_size = int(fc_input_size * fc_hidden_size_ratio)

        self.fc1 = nn.Linear(fc_input_size, fc_hidden_size, bias=False)
        self.bn_fc1 = nn.BatchNorm1d(fc_hidden_size)
        self.dropout_fc1 = nn.Dropout(dropout_prob)
        self.fc2 = nn.Linear(fc_hidden_size, num_class, bias=True)

        nn.init.kaiming_normal_(self.conv.weight, nonlinearity='relu')
        nn.init.kaiming_normal_(self.fc1.weight, nonlinearity='relu')
        nn.init.kaiming_normal_(self.fc2.weight, nonlinearity='relu')

        if self.conv.bias is not None:
            nn.init.constant_(self.conv.bias, 0)
        if self.fc1.bias is not None:
            nn.init.constant_(self.fc1.bias, 0)
        if self.fc2.bias is not None:
            nn.init.constant_(self.fc2.bias, 0)

    def forward(self, x):
        x = x.unsqueeze(1)
        x = self.relu(self.bn_conv(self.conv(x)))
        x = self.dropout_conv(x)
        x = self.flatten(x)
        x = self.relu(self.bn_fc1(self.fc1(x)))
        x = self.dropout_fc1(x)
        x = self.fc2(x)
        return x
    
<<<<<<< HEAD

=======
>>>>>>> 713c5d1d
class ConvClassifierWithSkip(nn.Module):
    def __init__(self, num_in_features: int, num_class: int, 
                 num_filters: int = 4, kernel_size: int = 2, 
                 dropout_prob: float = 0.5, fc_hidden_size_ratio: float = 0.5):
        super(ConvClassifierWithSkip, self).__init__()

        self.relu = nn.LeakyReLU(negative_slope=0.01)

        self.conv = nn.Conv1d(in_channels=1, out_channels=num_filters, kernel_size=kernel_size, bias=False)
        self.bn_conv = nn.BatchNorm1d(num_filters)
        self.dropout_conv = nn.Dropout(dropout_prob)
<<<<<<< HEAD

=======
        
>>>>>>> 713c5d1d
        self.flatten = nn.Flatten()

        conv_output_size = num_in_features - kernel_size + 1
        fc_input_size = num_filters * conv_output_size
        fc_hidden_size = int(fc_input_size * fc_hidden_size_ratio)

        self.fc1 = nn.Linear(fc_input_size, fc_hidden_size, bias=False)
        self.bn_fc1 = nn.BatchNorm1d(fc_hidden_size)
        self.dropout_fc1 = nn.Dropout(dropout_prob)
        self.fc2 = nn.Linear(fc_hidden_size, num_class, bias=True)

        # Skip connection
        self.skip = nn.Sequential(
            nn.Linear(num_in_features, fc_input_size, bias=False),
            nn.BatchNorm1d(fc_input_size),
            nn.ReLU()
        )

        nn.init.kaiming_normal_(self.conv.weight, nonlinearity='relu')
        nn.init.kaiming_normal_(self.fc1.weight, nonlinearity='relu')
        nn.init.kaiming_normal_(self.fc2.weight, nonlinearity='relu')

    def forward(self, x):
        x_initial = x.unsqueeze(1)  
        x = self.relu(self.bn_conv(self.conv(x_initial)))
        x = self.dropout_conv(x)
        x = self.flatten(x)

        # Apply skip connection
        skip_out = self.skip(x_initial.squeeze(1))
        x = x + skip_out  

        x = self.relu(self.bn_fc1(self.fc1(x)))
        x = self.dropout_fc1(x)
        x = self.fc2(x)
        return x
    
# ============================ End Defining Classifiers ============================



# ============================ Model Loading Helpers ============================
def get_compiled_model(args: Namespace, device: torch.device) -> Tuple[nn.Module, optim.Optimizer, nn.CrossEntropyLoss]:
    """
    Prepares and compiles the model by loading a base model, modifying its layers, setting the device,
    and preparing the optimizer and loss function for training.

    Args:
        args (Namespace): Command line arguments or other configuration that includes model_name, database, structure, and lr.
        device (torch.device): The device (CPU or GPU) the model should be moved to for training.

    Returns:
        tuple:
            - Module: The compiled and ready-to-train model.
            - Optimizer: The optimizer configured for the model.
            - CrossEntropyLoss: The loss function to be used during training.
    """
    # Load the base model with modified classifier layer
    model = load_model(device, args)

    # Set up the optimizer
    optimizer = optim.Adam(model.parameters(), lr=args.lr, weight_decay = 1e-5)

    # Define loss function
    loss = nn.CrossEntropyLoss()

    return model, optimizer, loss
    
def load_model(device: torch.device, args: Namespace) -> nn.Module:
    """
    Loads a pre-trained model based on the specified model name and database, 
    and transfers it to the given device. It supports loading custom weights 
    for models trained with the RadImageNet dataset.

    Args:
        backbone_model_name (str): Name of the model to load (e.g., 'IRV2', 'ResNet50', 'DenseNet121').
        clf (str): Type of classifier model to use (e.g. 'Linear', 'Nonlinear', 'Conv')
        database (str): Indicates the dataset used to pre-train the model ('ImageNet' or 'RadImageNet').
        device (torch.device): The device (e.g., CPU or GPU) to which the model should be transferred.
        args (Namespace): Command line arguments or other configuration that includes model_name, database, structure, and lr.

    Returns:
        Module: The loaded and device-set PyTorch model.

    Raises:
        Exception: If the weights for RadImageNet models do not exist at the specified path.
    """
    base_model = None
    model_dir = f"./RadImageNet_pytorch/{args.backbone_model_name}.pt"
    
    if args.backbone_model_name == 'InceptionV3':
        weights = "IMAGENET1K_V1" if args.database == 'ImageNet' else None
        base_model = models.inception_v3(weights=weights, 
                                         transform_input = False, 
                                         init_weights = False,     # using pretrained weights!!
                                         aux_logits = weights is not None)  # needs to be set true for imagenet for some reason
        # Remove the auxiliary output layer to allow for smaller input sizes (75x75), otherwise it requires 299x299
        base_model.AuxLogits = None
    elif args.backbone_model_name == 'ResNet50':
        weights = "IMAGENET1K_V1" if args.database == 'ImageNet' else None
        base_model = models.resnet50(weights=weights)
    elif args.backbone_model_name == 'DenseNet121':
        weights = "IMAGENET1K_V1" if args.database == 'ImageNet' else None
        base_model = models.densenet121(weights=weights)
    # Determine the number of input features for the classifier
    num_in_features = list(base_model.children())[-1].in_features
    backbone = Backbone(base_model, args.backbone_model_name)

    # Load custom RadImageNet weights if specified and the file exists
    if args.database == 'RadImageNet' and os.path.exists(model_dir):
        backbone.load_state_dict(torch.load(model_dir, map_location=device))
    elif args.database == 'RadImageNet':
        raise Exception(f'RadImageNet model weights for {args.backbone_model_name} do not exist at specified path {model_dir}. Please ensure the file exists.')
    
    manage_layer_freezing(backbone, args.structure)

    # define number of output classes depending on task
    if args.data_dir in ['acl', 'breast', 'hemorrhage', 'thyroid']:
        NUM_CLASS = 2
    if args.clf == "Linear":
        classifier = LinearClassifier(num_in_features, NUM_CLASS)
    elif args.clf == "NonLinear":
        classifier = NonLinearClassifier(num_in_features, NUM_CLASS, 
                                         args.dropout_prob, args.fc_hidden_size_ratio)
    elif args.clf == "Conv":
        classifier = ConvClassifier(num_in_features, NUM_CLASS, num_filters = args.num_filters)
    elif args.clf == "ConvSkip":
        classifier = ConvClassifierWithSkip(num_in_features, NUM_CLASS, num_filters = args.num_filters)
    else:
        raise ValueError

    model = nn.Sequential(backbone, classifier)
    model = model.to(device)

    return model

def manage_layer_freezing(model: nn.Module, structure: str) -> None:
    """
    Adjusts the trainable status of layers in a model based on a specified structure command. This function
    can freeze all layers, unfreeze all layers, or unfreeze only the top N layers of the model.

    Args:
        model (Module): The PyTorch model whose layer training settings are to be modified.
        structure (str): A command string that dictates how layers should be frozen or unfrozen.
                         It can be 'freezeall', 'unfreezeall', or 'unfreezetopN' where N is an integer
                         indicating the number of top layers to unfreeze.

    Raises:
        ValueError: If the structure parameter does not follow the expected format or specifies an invalid option.
    """
    children = list(model.children())
    total_layers = len(children)
    
    if structure == 'freezeall':
        # Freeze all layers
        for param in model.parameters():
            param.requires_grad = False

    elif structure == 'unfreezeall':
        # Unfreeze all layers
        for param in model.parameters():
            param.requires_grad = True

    elif structure.startswith('unfreezetop'):
        # Attempt to extract the number of layers to unfreeze from the structure string
        try:
            n_layers = int(structure[len('unfreezetop'):])
        except ValueError:
            raise ValueError("Invalid layer specification. Ensure it follows 'unfreezetopN' format where N is a number.")
        
        # Freeze all layers first
        for param in model.parameters():
            param.requires_grad = False

        # Unfreeze the last n_layers
        for i in range(total_layers - n_layers, total_layers):
            for param in children[i].parameters():
                param.requires_grad = True

    else:
        raise ValueError("Invalid structure parameter. Use 'freezeall', 'unfreezeall', or 'unfreezetopN' where N is a number.")

# ============================ End Model Loading Helpers ============================


# ============================ Run Model Training ============================

def run_model(
    model: nn.Module,
    optimizer: optim.Optimizer,
    loss_fn: nn.Module,
    train_loader: DataLoader,
    val_loader: DataLoader,
    args: Namespace,
    device: torch.device,
    partial_path: str,
    database: str,
    fold: str
) -> None:
    """
    Runs the training and validation process for a given model.

    Args:
        model (nn.Module): The neural network model to train.
        optimizer (optim.Optimizer): Optimizer for updating model weights.
        loss_fn (nn.Module): Loss function to measure the model's performance.
        train_loader (DataLoader): DataLoader for the training data.
        val_loader (DataLoader): DataLoader for the validation data.
        num_epochs (int): Total number of epochs to train the model.
        device (torch.device): The device (CPU or GPU) to run the model on.
        verbose (bool): Enable verbose output.
        database (str): ImageNet or RadImageNet for the pretrained weights

    This function performs training and validation across the specified number of epochs,
    saving model checkpoints after each epoch and printing the loss values.
    """
    num_epochs = args.epoch
    verbose = args.verbose

    MODEL_PARAM_STR = (f'backbone_{args.backbone_model_name}_clf_{args.clf}_fold_{fold}_'
                        f'structure_{args.structure}_lr_{args.lr}_batchsize_{args.batch_size}_'
                        f'dropprob_{args.dropout_prob}_fcsizeratio_{args.fc_hidden_size_ratio}_'
                        f'numfilters_{args.num_filters}_kernelsize_{args.kernel_size}')


    # ======= Set Up Model Checkpointing ==========
    save_model_dir = os.path.join(partial_path, 'models')
    checkpoint_path = os.path.join(
        save_model_dir, 
        f'best_model_{MODEL_PARAM_STR}.pth'
    )
    os.makedirs(save_model_dir, exist_ok=True)

    best_val_loss = float('inf')
    history = {'train_loss': [], 'val_loss': [], 'train_auc': [], 'val_auc': []}

    # ====== Set Up Logging =======
    task = partial_path.split(os.sep)[1]
    current_datetime = datetime.now().strftime("%Y%m%d-%H%M%S")
    log_dir = os.path.join('logs', f'log_{MODEL_PARAM_STR}_{current_datetime}')
    os.makedirs(log_dir, exist_ok=True)
    writer = SummaryWriter(log_dir=log_dir)

    for epoch in tqdm(range(num_epochs)):
        model.train()
        running_loss = 0.0
        all_labels = []
        all_preds = []
        iter = 0

        for images, labels in train_loader:
            images, labels = images.to(device), labels.to(device)

            optimizer.zero_grad()
            outputs = model(images)
            loss = loss_fn(outputs, labels)
            loss.backward()
            optimizer.step()

            running_loss += loss.item() * images.size(0)
            
            all_labels.append(labels.cpu().numpy())
            all_preds.append(outputs.detach().cpu().numpy())

            if iter % args.log_every == 0:
                pass # TODO: Update logging to be flexible across epochs with partial completeness if needed

        epoch_loss = running_loss / len(train_loader.dataset)
        history['train_loss'].append(epoch_loss)
        
        all_labels = np.concatenate(all_labels)
        all_preds = np.concatenate(all_preds)
        all_probs = torch.softmax(torch.tensor(all_preds), dim=1).numpy()
        
        train_auc = roc_auc_score(all_labels, all_probs[:, 1])
        history['train_auc'].append(train_auc)

        if verbose:
            print(f'Epoch {epoch+1}/{num_epochs}, Training Loss: {epoch_loss:.4f}, Training AUC: {train_auc:.4f}')
        writer.add_scalar('Loss/train', epoch_loss, epoch)
        writer.add_scalar('AUC/train', train_auc, epoch)

        # Perform validation
        model.eval()
        val_running_loss = 0.0
        val_labels = []
        val_preds = []
        
        with torch.no_grad():
            for images, labels in val_loader:
                images, labels = images.to(device), labels.to(device)
                outputs = model(images)
                loss = loss_fn(outputs, labels)
                val_running_loss += loss.item() * images.size(0)
                
                val_labels.append(labels.cpu().numpy())
                val_preds.append(outputs.cpu().numpy())

        val_loss = val_running_loss / len(val_loader.dataset)
        history['val_loss'].append(val_loss)
        
        val_labels = np.concatenate(val_labels)
        val_preds = np.concatenate(val_preds)
        val_probs = torch.softmax(torch.tensor(val_preds), dim=1).numpy()
        
        val_auc = roc_auc_score(val_labels, val_probs[:, 1])
        history['val_auc'].append(val_auc)

        if verbose:
            print(f'Epoch {epoch+1}/{num_epochs}, Validation Loss: {val_loss:.4f}, Validation AUC: {val_auc:.4f}')
        writer.add_scalar('Loss/val', val_loss, epoch)
        writer.add_scalar('AUC/val', val_auc, epoch)

        if val_loss < best_val_loss:
            best_val_loss = val_loss
            torch.save({
                'model_state_dict': model.state_dict(),
                'optimizer_state_dict': optimizer.state_dict(),
                'epoch': epoch,
                'best_val_loss': best_val_loss,
                'args': vars(args)  
            }, checkpoint_path)
            if verbose:
                print(f'Saved model with validation loss: {val_loss:.4f} at epoch {epoch+1}')

    # Save training and validation loss history to CSV
    history_df = pd.DataFrame(history)
    history_df.to_csv(os.path.join(save_model_dir, f'training_history_{MODEL_PARAM_STR}.csv'), index=False)

    writer.close()<|MERGE_RESOLUTION|>--- conflicted
+++ resolved
@@ -153,10 +153,7 @@
         x = self.fc2(x)
         return x
     
-<<<<<<< HEAD
-
-=======
->>>>>>> 713c5d1d
+
 class ConvClassifierWithSkip(nn.Module):
     def __init__(self, num_in_features: int, num_class: int, 
                  num_filters: int = 4, kernel_size: int = 2, 
@@ -168,11 +165,7 @@
         self.conv = nn.Conv1d(in_channels=1, out_channels=num_filters, kernel_size=kernel_size, bias=False)
         self.bn_conv = nn.BatchNorm1d(num_filters)
         self.dropout_conv = nn.Dropout(dropout_prob)
-<<<<<<< HEAD
-
-=======
-        
->>>>>>> 713c5d1d
+
         self.flatten = nn.Flatten()
 
         conv_output_size = num_in_features - kernel_size + 1
@@ -301,6 +294,8 @@
         classifier = ConvClassifier(num_in_features, NUM_CLASS, num_filters = args.num_filters)
     elif args.clf == "ConvSkip":
         classifier = ConvClassifierWithSkip(num_in_features, NUM_CLASS, num_filters = args.num_filters)
+    elif args.clf == "ConvSkip":
+        classifier = ConvClassifierWithSkip(num_in_features, NUM_CLASS, num_filters = args.num_filters)
     else:
         raise ValueError
 
